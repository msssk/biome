import {ParserCoreTokenizeState, TokenValues} from "@internal/parser-core";
import {
	DelimiterRun,
	Emphasis,
	MarkdownParser,
	MarkdownParserState,
	Strong,
	Tokens,
	canBeLeftFlankingDelimiter,
	canBeRightFlankingDelimiter,
	hasBlockTokens,
} from "@internal/markdown-parser";
import {Number0, ob1Add, ob1Get0, ob1Sub} from "@internal/ob1";
import {
	AnyMarkdownInlineNode,
	MarkdownBoldInline,
	MarkdownEmphasisInline,
	MarkdownText,
} from "@internal/ast";
import {MarkdownParserTypes} from "../types";

type OnUnknownToken = (
	token: TokenValues<Tokens>,
) => AnyMarkdownInlineNode | (AnyMarkdownInlineNode[]) | undefined;

// TODO: to handle the case of **something **else** is** broken
// NOTE: at the moment the code detects the first closing tag, the one beside "else**"
// HINT: review logic when checking the right flanking and interrogate state and update the delimiters
// HINT: keep pinpoints

/**
 * This function supports recursion, in case we have nested emphasis/strong
 * @param parser
 * @param token
 * @param onUnknownToken
 */
export function parseInline(
	parser: MarkdownParser,
	token: Emphasis | Strong,
	onUnknownToken: OnUnknownToken,
): MarkdownEmphasisInline | MarkdownText | MarkdownBoldInline | undefined {
	let children: AnyMarkdownInlineNode[] = [];

	const {leftFlankingDelimiter, closingIndexOfDelimiter} = token;

	// the token can potentially open an inline style, let's start checking the next tokens
	// until we find a potential closing token
	if (leftFlankingDelimiter && closingIndexOfDelimiter !== undefined) {
		const start = parser.getPosition();

		parser.nextToken();
		let exit = false;
		while (
<<<<<<< HEAD
			!parser.matchToken("EOF") &&
			!(parser.matchToken("Emphasis") || parser.matchToken("Strong")) &&
=======
			!(parser.matchToken("EOF") ||
			parser.matchToken("Emphasis") ||
			parser.matchToken("Strong")) &&
>>>>>>> 92f77ffb
			parser.getToken().start <= closingIndexOfDelimiter &&
			!exit
		) {
			const currentToken = parser.getToken();
			if (currentToken.type === "Emphasis" || currentToken.type === "Strong") {
				const possibleChild = parseInline(parser, currentToken, onUnknownToken);

				if (possibleChild) {
					children.push(possibleChild);
				}

				parser.nextToken();
			} else {
				const nodeOrNodes = onUnknownToken(currentToken);
				parser.nextToken();
				if (nodeOrNodes === undefined) {
					exit = true;
				} else if (Array.isArray(nodeOrNodes)) {
					children.push(...nodeOrNodes);
				} else {
					children.push(nodeOrNodes);
				}
			}
		}
		if (token.type === "Emphasis" || token.type === "Strong") {
			return parser.finishNode(
				start,
				{
					type: "MarkdownEmphasisInline",
					value: children,
				},
			);
		}
		return parser.finishNode(
			start,
			{
				type: "MarkdownBoldInline",
				value: children,
			},
		);
	}
	return parser.finishNode(
		parser.getPosition(),
		{
			type: "MarkdownText",
			value: token.value,
		},
	);
}

export function tokenizeInline(
	parser: MarkdownParser,
	state: MarkdownParserState,
	charToCheck: "*" | "_",
	index: Number0,
): ParserCoreTokenizeState<MarkdownParserTypes> | undefined {
	const [valueOfInlineToken, endIndexOfDelimiter] = parser.readInputFrom(
		index,
		(char1) => char1 === charToCheck,
	);

	const leftFlankingDelimiter = canBeLeftFlankingDelimiter({
		startIndex: index,
		endIndex: ob1Sub(endIndexOfDelimiter, 1),
		input: parser.input,
	});
	const rightFlankingDelimiter = canBeRightFlankingDelimiter({
		startIndex: index,
		endIndex: ob1Sub(endIndexOfDelimiter, 1),
		input: parser.input,
	});

	const tokenType = valueOfInlineToken.length === 1 ? "Emphasis" : "Strong";
	if (leftFlankingDelimiter) {
		let rightFlankingDelimiterFound = false;
		let isEndOfParagraph = false;
		const [, closingIndex, endOfInput] = parser.readInputFrom(
			index,
			(char, indexToCheck, input) => {
				if (hasBlockTokens(char, indexToCheck, input)) {
					// found list item ahead, let's exit
					isEndOfParagraph = true;
					return false;
				}

				// the right flanking check should be done only when there's a
				// ending character that matches the starting character
				if (char !== charToCheck || indexToCheck === index) {
					// continue, no need to do further checks
					return true;
				}

				let endIndex = indexToCheck;

				const nextChar = parser.getInputCharOnly(ob1Add(index, 1));
				if (valueOfInlineToken.length > 1) {
					// we found a character that matches but we need to make sure that also the next character
					// is the same
					if (nextChar !== charToCheck) {
						return true;
					}
				}

				rightFlankingDelimiterFound = canBeRightFlankingDelimiter({
					startIndex: indexToCheck,
					endIndex,
					input: parser.input,
				});

				// we should stop only if the characters that we found are a right flanking delimiter
				return !rightFlankingDelimiterFound;
			},
		);

		if (!rightFlankingDelimiterFound || endOfInput) {
			return [
				{
					isParagraph: endOfInput || isEndOfParagraph
						? false
						: state.isParagraph,
				},
				parser.finishValueToken("Text", valueOfInlineToken, endIndexOfDelimiter),
			];
		}

		const nextChar = parser.getInputCharOnly(ob1Add(closingIndex, 2));
		const [, closingIndexOfDelimiter] = parser.readInputFrom(
			closingIndex,
			(char1, index, input) => {
				const prevChar = input[ob1Get0(index) - 1];
				return !(prevChar !== " " && char1 === charToCheck);
			},
		);

		return [
			{
				// if next after two characters we still have a new line, it means we need to start a new paragraph
				isParagraph: nextChar === "\n" ? false : state.isParagraph,
			},

			parser.finishComplexToken<typeof tokenType, DelimiterRun>(
				tokenType,
				{
					closingIndexOfDelimiter,
					leftFlankingDelimiter,
					rightFlankingDelimiter,
					value: valueOfInlineToken,
				},
				endIndexOfDelimiter,
			),
		];
	}

	if (rightFlankingDelimiter) {
		const nextChar = parser.getInputCharOnly(ob1Add(endIndexOfDelimiter, 2));

		return [
			{
				// if next after two characters we still have a new line, it means we need to start a new paragraph
				isParagraph: nextChar === "\n" ? false : state.isParagraph,
			},
			parser.finishComplexToken<typeof tokenType, DelimiterRun>(
				tokenType,
				{
					leftFlankingDelimiter,
					rightFlankingDelimiter,
					value: valueOfInlineToken,
				},
				endIndexOfDelimiter,
			),
		];
	}

	return undefined;
}<|MERGE_RESOLUTION|>--- conflicted
+++ resolved
@@ -51,14 +51,9 @@
 		parser.nextToken();
 		let exit = false;
 		while (
-<<<<<<< HEAD
-			!parser.matchToken("EOF") &&
-			!(parser.matchToken("Emphasis") || parser.matchToken("Strong")) &&
-=======
 			!(parser.matchToken("EOF") ||
 			parser.matchToken("Emphasis") ||
 			parser.matchToken("Strong")) &&
->>>>>>> 92f77ffb
 			parser.getToken().start <= closingIndexOfDelimiter &&
 			!exit
 		) {
