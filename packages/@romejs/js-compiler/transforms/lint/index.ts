--- conflicted
+++ resolved
@@ -13,10 +13,7 @@
 import noCompareNegZero from './noCompareNegZero';
 import noCondAssign from './noCondAssign';
 import noDuplicateKeys from './noDuplicateKeys';
-<<<<<<< HEAD
 import disallowVar from './disallowVar';
-import noImportAssign from './noImportAssign';
-=======
 import noDupeArgs from './noDupeArgs';
 import noLabelVar from './noLabelVar';
 import undeclaredVariables from './undeclaredVariables';
@@ -25,7 +22,7 @@
 import noUnsafeFinally from './noUnsafeFinally';
 import noDeleteVars from './noDeleteVars';
 import noTemplateCurlyInString from './noTemplateCurlyInString';
->>>>>>> af80ef67
+import noImportAssign from './noImportAssign';
 
 export const lintTransforms = [
   defaultExportSameBasename,
@@ -37,10 +34,7 @@
   noAsyncPromiseExecutor,
   noCondAssign,
   noDuplicateKeys,
-<<<<<<< HEAD
   disallowVar,
-  noImportAssign,
-=======
   noDupeArgs,
   noLabelVar,
   undeclaredVariables,
@@ -48,5 +42,5 @@
   noUnsafeFinally,
   noDeleteVars,
   noTemplateCurlyInString,
->>>>>>> af80ef67
+  noImportAssign,
 ];