/**
 * Copyright (c) Facebook, Inc. and its affiliates.
 *
 * This source code is licensed under the MIT license found in the
 * LICENSE file in the root directory of this source tree.
 */

import defaultExportSameBasename from './defaultExportSameBasename';
import disallowVar from './disallowVar';
import emptyBlocks from './emptyBlocks';
import sparseArray from './sparseArray';
import noAsyncPromiseExecutor from './noAsyncPromiseExecutor';
import noCompareNegZero from './noCompareNegZero';
import noCondAssign from './noCondAssign';
import noDebugger from './noDebugger';
import noDuplicateKeys from './noDuplicateKeys';
import noDupeArgs from './noDupeArgs';
import noLabelVar from './noLabelVar';
import undeclaredVariables from './undeclaredVariables';
import unsafeNegation from './unsafeNegation';
import unusedVariables from './unusedVariables';
import noUnsafeFinally from './noUnsafeFinally';
import noDeleteVars from './noDeleteVars';
import noTemplateCurlyInString from './noTemplateCurlyInString';
import noImportAssign from './noImportAssign';
import noShadowRestrictedNames from './noShadowRestrictedNames';

export const lintTransforms = [
  defaultExportSameBasename,
  disallowVar,
  emptyBlocks,
  sparseArray,
  noCompareNegZero,
  unsafeNegation,
  noAsyncPromiseExecutor,
  noCondAssign,
  noDuplicateKeys,
  noDupeArgs,
  noLabelVar,
  undeclaredVariables,
  unusedVariables,
  noUnsafeFinally,
  noDeleteVars,
  noTemplateCurlyInString,
  noImportAssign,
<<<<<<< HEAD
  noShadowRestrictedNames,
=======
  noDebugger,
>>>>>>> c9d85aa2
];<|MERGE_RESOLUTION|>--- conflicted
+++ resolved
@@ -43,9 +43,6 @@
   noDeleteVars,
   noTemplateCurlyInString,
   noImportAssign,
-<<<<<<< HEAD
+  noDebugger,
   noShadowRestrictedNames,
-=======
-  noDebugger,
->>>>>>> c9d85aa2
 ];