/**
 * Copyright (c) Facebook, Inc. and its affiliates.
 *
 * This source code is licensed under the MIT license found in the
 * LICENSE file in the root directory of this source tree.
 */

import test from '@romejs/test';
import lint from '../api/lint';
import {parseJS} from '@romejs/js-parser';
import {createUnknownFilePath} from '@romejs/path';
import {DEFAULT_PROJECT_CONFIG, ProjectConfig} from '@romejs/project';

const LINT_ENABLED_FORMAT_DISABLED_CONFIG: ProjectConfig = {
  ...DEFAULT_PROJECT_CONFIG,
  lint: {
    ...DEFAULT_PROJECT_CONFIG.lint,
    enabled: true,
  },
  format: {
    ...DEFAULT_PROJECT_CONFIG.format,
    enabled: false,
  },
};

const LINT_AND_FORMAT_ENABLED_CONFIG: ProjectConfig = {
  ...LINT_ENABLED_FORMAT_DISABLED_CONFIG,
  format: {
    ...LINT_ENABLED_FORMAT_DISABLED_CONFIG.format,
    enabled: true,
  },
};

async function testLint(input: string, config: ProjectConfig) {
  return await lint({
    options: {},
    ast: parseJS({
      input,
      sourceType: 'module',
      path: createUnknownFilePath('unknown'),
    }),
    sourceText: input,
    project: {
      folder: undefined,
      config,
    },
  });
}

test('empty file', async t => {
  t.snapshot(await testLint('', LINT_ENABLED_FORMAT_DISABLED_CONFIG));
});

test('undeclared variable', async t => {
  const res = await testLint('foobar;', LINT_ENABLED_FORMAT_DISABLED_CONFIG);
  t.snapshot(res);

  // Redundant because of the snapshot above, but this is what we actually care about
  t.looksLike(res.diagnostics, [
    {
      category: 'lint/undeclaredVariables',
      filename: 'unknown',
      language: 'js',
      message: 'Undeclared variable <emphasis>foobar</emphasis>',
      mtime: undefined,
      sourceType: 'module',
      origins: [{category: 'lint'}],
      end: {
        column: 6,
        index: 6,
        line: 1,
      },
      start: {
        column: 0,
        index: 0,
        line: 1,
      },
    },
  ]);
});

test('no async promise executor', async t => {
  const validTestCases = [
    'new Promise(() => {})',
    'new Promise(() => {}, async function unrelated() {})',
    'class Foo {} new Foo(async () => {})',
  ];
  const invalidTestCases = [
    'new Promise(async function foo() {})',
    'new Promise(async () => {})',
    'new Promise(((((async () => {})))))',
  ];
  for (const validTestCase of validTestCases) {
    const {diagnostics} = await testLint(
      validTestCase,
      LINT_ENABLED_FORMAT_DISABLED_CONFIG,
    );
    t.is(diagnostics.length, 0);
  }
  for (const invalidTestCase of invalidTestCases) {
    t.snapshot(
      await testLint(invalidTestCase, LINT_ENABLED_FORMAT_DISABLED_CONFIG),
    );
  }
});

test('format disabled in project config should not regenerate the file', async t => {
  // Intentionally weird formatting
  const sourceText = 'foobar ( "yes" );';
  const res = await testLint(sourceText, LINT_ENABLED_FORMAT_DISABLED_CONFIG);
  t.is(res.src, sourceText);
});

test('format enabled in project config should result in regenerated file', async t => {
  const res = await testLint(
    'foobar ( "yes" );',
    LINT_AND_FORMAT_ENABLED_CONFIG,
  );
  t.is(res.src, "foobar('yes');\n");
});

<<<<<<< HEAD
test('no duplicate keys', async t => {
  const res = await testLint(
    `
    const foo = {
      test: true,
      test2: true,
      test: false,
    }

    // mark const as used
    console.log(foo);
    `,
    LINT_ENABLED_FORMAT_DISABLED_CONFIG,
  );

  t.looksLike(res.diagnostics, [
    {
      category: 'lint/noDuplicateKeys',
      filename: 'unknown',
      language: 'js',
      message: 'Duplicate key <emphasis>test</emphasis>',
      mtime: undefined,
      sourceType: 'module',
      origins: [{category: 'lint'}],
      end: {
        column: 17,
        index: 73,
        line: 5,
      },
      start: {
        column: 6,
        index: 62,
        line: 5,
      },
    },
  ]);
=======
test('no label var', async t => {
  const badLabel = await testLint(
    `
  const x = "test";
  x: const y = "test";
  `,
    LINT_ENABLED_FORMAT_DISABLED_CONFIG,
  );

  t.truthy(badLabel.diagnostics.find(d => d.category === 'lint/noLabelVar'));

  const okLabel = await testLint(
    `
  const x = "test";
  z: const y = "test";
  `,
    LINT_ENABLED_FORMAT_DISABLED_CONFIG,
  );

  t.falsy(okLabel.diagnostics.find(d => d.category === 'lint/noLabelVar'));
>>>>>>> 2ddb199b
});<|MERGE_RESOLUTION|>--- conflicted
+++ resolved
@@ -119,7 +119,28 @@
   t.is(res.src, "foobar('yes');\n");
 });
 
-<<<<<<< HEAD
+test('no label var', async t => {
+  const badLabel = await testLint(
+    `
+  const x = "test";
+  x: const y = "test";
+  `,
+    LINT_ENABLED_FORMAT_DISABLED_CONFIG,
+  );
+
+  t.truthy(badLabel.diagnostics.find(d => d.category === 'lint/noLabelVar'));
+
+  const okLabel = await testLint(
+    `
+  const x = "test";
+  z: const y = "test";
+  `,
+    LINT_ENABLED_FORMAT_DISABLED_CONFIG,
+  );
+
+  t.falsy(okLabel.diagnostics.find(d => d.category === 'lint/noLabelVar'));
+});
+
 test('no duplicate keys', async t => {
   const res = await testLint(
     `
@@ -156,26 +177,4 @@
       },
     },
   ]);
-=======
-test('no label var', async t => {
-  const badLabel = await testLint(
-    `
-  const x = "test";
-  x: const y = "test";
-  `,
-    LINT_ENABLED_FORMAT_DISABLED_CONFIG,
-  );
-
-  t.truthy(badLabel.diagnostics.find(d => d.category === 'lint/noLabelVar'));
-
-  const okLabel = await testLint(
-    `
-  const x = "test";
-  z: const y = "test";
-  `,
-    LINT_ENABLED_FORMAT_DISABLED_CONFIG,
-  );
-
-  t.falsy(okLabel.diagnostics.find(d => d.category === 'lint/noLabelVar'));
->>>>>>> 2ddb199b
 });