/**
 * Copyright (c) Facebook, Inc. and its affiliates.
 *
 * This source code is licensed under the MIT license found in the
 * LICENSE file in the root directory of this source tree.
 */

import Master from '../Master';
import {
  Manifest,
  ManifestDefinition,
  normalizeManifest,
} from '@romejs/codec-js-manifest';
import {
  PathPatterns,
  matchPathPatterns,
  parsePathPattern,
} from '@romejs/path-match';
import {
  ProjectConfig,
  ROME_CONFIG_FILENAMES,
  ProjectDefinition,
} from '@romejs/project';
import {
  DiagnosticsProcessor,
  getDiagnosticsFromError,
} from '@romejs/diagnostics';
import {Reporter} from '@romejs/cli-reporter';
import {
  createWatchmanClient,
  WatchmanSubscriptionValue,
} from '@romejs/codec-watchman';
import {Event} from '@romejs/events';
import {consumeJSON} from '@romejs/codec-json';
import {humanizeNumber} from '@romejs/string-utils';
import {WorkerPartialManifest} from '../../common/bridges/WorkerBridge';
import {
  AbsoluteFilePath,
  AbsoluteFilePathMap,
  AbsoluteFilePathSet,
} from '@romejs/path';
import {lstat, readFileText, exists, readdir, watch} from '@romejs/fs';
import crypto = require('crypto');

import fs = require('fs');

import {
  getFileHandler,
  getFileHandlerExtensions,
} from '../../common/fileHandlers';

const DEFAULT_DENYLIST = ['.hg', '.git'];

const PACKAGE_JSON = 'package.json';

const GLOB_IGNORE: PathPatterns = [
  parsePathPattern({input: 'node_modules'}),
  parsePathPattern({input: '.git'}),
  parsePathPattern({input: '.hg'}),
];

function concatGlobIgnore(patterns: PathPatterns): PathPatterns {
  // If there are any negate patterns then it'll never include GLOB_IGNORE
  for (const {negate} of patterns) {
    if (negate) {
      return patterns;
    }
  }

  return [...GLOB_IGNORE, ...patterns];
}

function isValidManifest(path: AbsoluteFilePath): boolean {
  if (path.getBasename() !== 'package.json') {
    return false;
  }

  // If a manifest is in node_modules, then make sure we're directly inside
  // a folder in node_modules.
  //
  // For unscoped package, the segments should be:
  //   -1: package.json
  //   -2: module folder
  //   -3: node_modules
  //
  // For scoped package (@scope/some-module), the segments should be:
  //   -1: package.json
  //   -2: module folder
  //   -3: scope folder
  //   -4: node_modules
  const segments = path.getSegments();
  if (segments.includes('node_modules')) {
    // Unscoped package
    if (segments[segments.length - 3] === 'node_modules') {
      return true;
    }

    // Scoped module
    if (segments[segments.length - 4] === 'node_modules' &&
      segments[segments.length - 3].startsWith('@')) {
      return true;
    }

<<<<<<< HEAD
=======
  // - 3 should be node_modules
  if (segments.includes('node_modules') && segments[segments.length - 3] !==
      'node_modules') {
>>>>>>> e64d4a8a
    return false;
  }

  return true;
}

// Whenever we're performing an operation on a set of files, always do these first as they may influence how the rest are processed
const PRIORITY_FILES = new Set(ROME_CONFIG_FILENAMES);

type DeclareManifestOpts = {
  diagnostics: DiagnosticsProcessor;
  dirname: AbsoluteFilePath;
  path: AbsoluteFilePath;
  hasteName: undefined | string;
  hastePath: AbsoluteFilePath;
};

type CrawlOptions = {
  diagnostics: DiagnosticsProcessor;
  crawl: boolean;
  onFoundDirectory?: (path: AbsoluteFilePath) => void;
  tick?: (path: AbsoluteFilePath) => void;
};

export type StatsType = 'unknown' | 'directory' | 'file';

export type Stats = {
  size: number;
  mtime: number;
  type: StatsType;
};

export type WatcherClose = () => void;

export type MemoryFSGlobOptions = {
  extensions?: Array<string>;
  overrideIgnore?: PathPatterns;
  getProjectIgnore?: (project: ProjectDefinition) => PathPatterns;
  getProjectEnabled?: (project: ProjectDefinition) => boolean;
  test?: (path: AbsoluteFilePath) => boolean;
};

export type HasteCollisionCallback = (
  hasteName: string,
  existing: string,
  filename: string,
) => void;

async function createRegularWatcher(
  memoryFs: MemoryFileSystem,
  diagnostics: DiagnosticsProcessor,
  projectFolderPath: AbsoluteFilePath,
): Promise<WatcherClose> {
  const projectFolder = projectFolderPath.join();
  const {logger} = memoryFs.master;

  // Create activity spinners for all connected reporters
  const activity = memoryFs.master.connectedReporters.progress({
    initDelay: 1_000,
    title: `Adding project ${projectFolder}`,
  });

  const watchers: AbsoluteFilePathMap<fs.FSWatcher> = new AbsoluteFilePathMap();

  try {
    function onFoundDirectory(folderPath: AbsoluteFilePath) {
      if (watchers.has(folderPath)) {
        return;
      }

      if (process.platform === 'linux') {
        // Node on Linux doesn't support recursive directory watching so we need an fs.watch for every directory...
      } else if (!folderPath.equal(projectFolderPath)) {
        // If we're on any other platform then only watch the root project folder
        return;
      }

      const watcher = watch(
        folderPath,
        {recursive: true, persistent: false},
        (
          eventType,
          filename,
        ) => {
          if (filename === null) {
            // TODO not sure how we want to handle this?
            return;
          }

          const path = folderPath.resolve(filename);

          memoryFs.stat(path).then(
            (newStats) => {
              const diagnostics = memoryFs.master.createDisconnectedDiagnosticsProcessor(
                [
                  {
                    category: 'memory-fs',
                    message: 'Processing fs.watch changes',
                  },
                ],
              );

              if (newStats.type === 'file') {
                memoryFs.handleFileChange(path, newStats, {
                  diagnostics,
                  crawl: true,
                });
              } else if (newStats.type === 'directory') {
                memoryFs.addDirectory(path, newStats, {
                  crawl: true,
                  diagnostics,
                  onFoundDirectory,
                });
              }
            },
          ).catch((err) => {
            if (err.code === 'ENOENT') {
              memoryFs.handleDeletion(path);
            } else {
              throw err;
            }
          });
        },
      );
      watchers.set(folderPath, watcher);
    }

    // No need to call watch() on the projectFolder since it will call us

    // Perform an initial crawl
    const stats = await memoryFs.stat(projectFolderPath);
    await memoryFs.addDirectory(projectFolderPath, stats, {
      crawl: true,
      diagnostics,
      onFoundDirectory,
    });
    logger.info(
      `[MemoryFileSystem] Finished initial crawl for ${projectFolder} - added ${humanizeNumber(
        memoryFs.countFiles(projectFolderPath),
      )} files`,
    );
  } finally {
    activity.end();
  }

  return () => {
    for (const watcher of watchers.values()) {
      watcher.close();
    }
  };
}

async function createWatchmanWatcher(
  memoryFs: MemoryFileSystem,
  diagnostics: DiagnosticsProcessor,
  projectFolderPath: AbsoluteFilePath,
  projectConfig: ProjectConfig,
): Promise<WatcherClose> {
  const projectFolder = projectFolderPath.join();
  const {connectedReporters} = memoryFs.master;

  const activity = connectedReporters.progress({
    title: `Adding project ${projectFolder} with watchman`,
  });

  let timeout;

  function queueCallout() {
      timeout =
      setTimeout(
        memoryFs.master.wrapFatal(
          () => {
            connectedReporters.warn(
              'Watchman is taking a while to respond. Watchman may have just started and is still crawling the disk.',
            );

            // Show an even more aggressive message when watchman takes longer
            queueCallout();
          },
        ),
        5_000,
      );
  }

  // Show a message when watchman takes too long
  queueCallout();

  try {
    const client = await createWatchmanClient(Reporter.fromProcess());

    const event = await client.createSubscription(projectFolder, {
      fields: ['mtime', 'name', 'size', 'type', 'exists'],
      expression: [
        'anyof',
        ['type', 'd'],
        ['suffix', getFileHandlerExtensions(projectConfig)],
      ],
    });

    const initial: WatchmanSubscriptionValue = await event.wait();
    if (initial.is_fresh_instance !== true) {
      throw new Error('Expected this to be a fresh instance');
    }
    clearTimeout(timeout);

    async function processChanges(
      data: WatchmanSubscriptionValue,
      diagnostics: DiagnosticsProcessor,
    ) {
      if (data['state-enter'] || data['state-leave']) {
        return;
      }

      // rome-suppress-next-line lint/noExplicitAny
      const dirs: Array<[AbsoluteFilePath, any]> = [];
      // rome-suppress-next-line lint/noExplicitAny
      const files: Array<[AbsoluteFilePath, any]> = [];

      for (const file of data.files) {
        const path = projectFolderPath.append(file.name);

        if (file.exists === false) {
          memoryFs.handleDeletion(path);
          continue;
        }

        if (file.type === 'f') {
          const basename = path.getBasename();

          if (PRIORITY_FILES.has(basename)) {
            files.unshift([path, file]);
          } else {
            files.push([path, file]);
          }
        } else if (file.type === 'd') {
          dirs.push([path, file]);
        }
      }

      await Promise.all(dirs.map(async ([path, info]) => {
        await memoryFs.addDirectory(path, {
          size: info.size,
          mtime: info.mtime,
          type: 'directory',
        }, {diagnostics, crawl: false});
      }));

      await Promise.all(files.map(async ([path, info]) => {
        const stats: Stats = {
          size: info.size,
          mtime: info.mtime,
          type: 'file',
        };

        if (memoryFs.files.has(path)) {
          await memoryFs.handleFileChange(path, stats, {
            diagnostics,
            crawl: false,
          });
        } else {
          await memoryFs.addFile(path, stats, {
            diagnostics,
            crawl: false,
          });
        }
      }));
    }

    activity.setText(`Processing results`);
    await processChanges(initial, diagnostics);

    event.subscribe((data: WatchmanSubscriptionValue) => {
      processChanges(
        data,
        memoryFs.master.createDisconnectedDiagnosticsProcessor([
          {
            category: 'memory-fs',
            message: 'Processing watchman changes',
          },
        ]),
      );
    });

    activity.end();

    return () => {
      // TODO close
    };
  } catch (err) {
    activity.end();

    if (err.message.includes('RootResolveError')) {
      // Fallback to node processor
      memoryFs.master.connectedReporters.error(
        `Failed to use watchman: ${err.message}`,
      );
      return createRegularWatcher(memoryFs, diagnostics, projectFolderPath);
    } else {
      throw err;
    }
  } finally {
    clearTimeout(timeout);
  }
}

export default class MemoryFileSystem {
  constructor(master: Master) {
    this.master = master;

    this.watchPromises = new Map();
    this.directoryListings = new AbsoluteFilePathMap();
    this.directories = new AbsoluteFilePathMap();
    this.files = new AbsoluteFilePathMap();
    this.manifests = new AbsoluteFilePathMap();
    this.watchers = new Map();
    this.manifestCounter = 0;

    this.changedFileEvent = new Event({
      name: 'MemoryFileSystem.changedFile',
      onError: master.onFatalErrorBound,
    });
    this.deletedFileEvent = new Event({
      name: 'MemoryFileSystem.deletedFile',
      onError: master.onFatalErrorBound,
    });
  }

  manifestCounter: number;
  master: Master;
  directoryListings: AbsoluteFilePathMap<AbsoluteFilePathMap<AbsoluteFilePath>>;
  directories: AbsoluteFilePathMap<Stats>;
  files: AbsoluteFilePathMap<Stats>;
  manifests: AbsoluteFilePathMap<ManifestDefinition>;

  watchers: Map<string, {
    path: AbsoluteFilePath;
    close: WatcherClose;
  }>;

  watchPromises: Map<string, {
    promise: Promise<WatcherClose>;
    path: AbsoluteFilePath;
  }>;

  changedFileEvent: Event<{
    path: AbsoluteFilePath;
    oldStats: undefined | Stats;
    newStats: Stats;
  }, void>;
  deletedFileEvent: Event<AbsoluteFilePath, void>;

  init() {}

  unwatch(dirPath: AbsoluteFilePath) {
    const dir = dirPath.join();
    const watcher = this.watchers.get(dir);
    if (watcher === undefined) {
      return;
    }

    this.watchers.delete(dir);
    watcher.close();

    // Go through and clear all files and directories from our internal maps

    // NOTE: We deliberately do not call 'deletedFileEvent' as the code that

    // calls us will already be cleaning up
    let queue: Array<AbsoluteFilePath> = [dirPath];
    while (queue.length > 0) {
      const path = queue.pop();
      if (path === undefined) {
        throw new Error('Unknown path');
      }

      this.directories.delete(path);
      this.manifests.delete(path);
      this.files.delete(path);

      const listing = this.directoryListings.get(path);
      if (listing !== undefined) {
        this.directoryListings.delete(path);
        queue = queue.concat(Array.from(listing.values()));
      }
    }
  }

  unwatchAll() {
    for (const {close} of this.watchers.values()) {
      close();
    }
  }

  readdir(path: AbsoluteFilePath): Iterable<AbsoluteFilePath> {
    const listing = this.directoryListings.get(path);
    if (listing === undefined) {
      return [];
    } else {
      return listing.values();
    }
  }

  isDirectory(path: AbsoluteFilePath): boolean {
    return this.directories.has(path);
  }

  isFile(path: AbsoluteFilePath): boolean {
    return this.files.has(path);
  }

  getFiles(): Array<Stats> {
    return Array.from(this.files.values());
  }

  getManifestDefinition(
    dirname: AbsoluteFilePath,
  ): undefined | ManifestDefinition {
    return this.manifests.get(dirname);
  }

  getManifest(dirname: AbsoluteFilePath): undefined | Manifest {
    const def = this.getManifestDefinition(dirname);
    if (def === undefined) {
      return undefined;
    } else {
      return def.manifest;
    }
  }

  getOwnedManifest(path: AbsoluteFilePath): undefined | ManifestDefinition {
    for (const dir of path.getChain()) {
      const def = this.master.memoryFs.getManifestDefinition(dir);
      if (def !== undefined) {
        return def;
      }
    }
    return undefined;
  }

  getPartialManifest(def: ManifestDefinition): WorkerPartialManifest {
    return {
      path: def.path.join(),
      type: def.manifest.type,
    };
  }

  addFileToDirectoryListing(path: AbsoluteFilePath): void {
    const dirname = path.getParent();
    let listing = this.directoryListings.get(dirname);
    if (listing === undefined) {
      listing = new AbsoluteFilePathMap();
      this.directoryListings.set(dirname, listing);
    }
    listing.set(path, path);
  }

  handleDeletion(path: AbsoluteFilePath): void {
    // If a folder then evict all children
    const folderInfo = this.directories.get(path);
    if (folderInfo !== undefined) {
      this.directories.delete(path);

      const listing = this.directoryListings.get(path);
      if (listing !== undefined) {
        this.directoryListings.delete(path);
        for (const path of listing.values()) {
          this.handleDeletion(path);
        }
      }
    }

    // Remove from 'all possible caches
    this.files.delete(path);

    // Remove from 'haste maps
    this.handleDeletedHaste(path);

    // If this is a manifest filename then clear it from 'any possible package and our internal module map
    const basename = path.getBasename();
    if (basename === 'package.json') {
      this.handleDeletedManifest(path);
    }

    // Remove from 'parent directory listing
    const dirname = path.getParent();
    const parentListing = this.directoryListings.get(dirname);
    if (parentListing !== undefined) {
      parentListing.delete(path);
    }

    this.deletedFileEvent.send(path);
  }

  handleDeletedHaste(path: AbsoluteFilePath): void {
    const hasteName = this.getHasteName(path);
    if (hasteName === undefined) {
      return;
    }

    const projects = this.master.projectManager.getHierarchyFromFilename(path);
    for (const {hasteMap} of projects) {
      const existing = hasteMap.get(hasteName);
      if (existing !== undefined && existing.equal(path)) {
        hasteMap.delete(hasteName);
      }
    }
  }

  handleDeletedManifest(path: AbsoluteFilePath): void {
    const folder = path.getParent();
    const def = this.manifests.get(folder);
    if (def !== undefined) {
      this.manifests.delete(folder);
    }
  }

  async handleFileChange(
    path: AbsoluteFilePath,
    stats: Stats,
    opts: CrawlOptions,
  ): Promise<boolean> {
    const oldStats: undefined | Stats = this.getFileStats(path);
    const changed = await this.addFile(path, stats, opts);
    if (changed) {
      const newStats: Stats = this.getFileStatsAssert(path);
      this.changedFileEvent.send({path, oldStats, newStats});
    }
    return changed;
  }

  async waitIfInitializingWatch(
    projectFolderPath: AbsoluteFilePath,
  ): Promise<void> {
    // Defer if we're initializing a parent folder
    for (const {promise, path} of this.watchPromises.values()) {
      if (projectFolderPath.isRelativeTo(path)) {
        await promise;
        return;
      }
    }

    // Wait if we're initializing descendents
    for (const {path, promise} of this.watchPromises.values()) {
      if (path.isRelativeTo(projectFolderPath)) {
        await promise;
      }
    }
  }

  async watch(
    projectFolderPath: AbsoluteFilePath,
    projectConfig: ProjectConfig,
  ): Promise<void> {
    const {logger} = this.master;
    const projectFolder = projectFolderPath.join();

    // Defer if we're already currently initializing this project
    const cached = this.watchPromises.get(projectFolder);
    if (cached !== undefined) {
      await cached;
      return undefined;
    }

    // Check if we're already watching this folder
    if (this.watchers.has(projectFolder)) {
      return undefined;
    }

    // Check if we're already watching a parent directory
    for (const {path} of this.watchers.values()) {
      if (projectFolderPath.isRelativeTo(path)) {
        logger.info(
          `[MemoryFileSystem] Skipped crawl for ${projectFolder} because we're already watching the parent directory ${path.join()}`,
        );
        return undefined;
      }
    }

    // Wait for other initializations
    await this.waitIfInitializingWatch(projectFolderPath);

    // New watch target
    logger.info(`[MemoryFileSystem] Adding new project folder ${projectFolder}`);

    // Remove watchers that are descedents of this folder as this watcher will handle them
    for (const [loc, {close, path}] of this.watchers) {
      if (path.isRelativeTo(projectFolderPath)) {
        this.watchers.delete(loc);
        close();
      }
    }

    const diagnostics = new DiagnosticsProcessor({
      origins: [
        {
          category: 'memory-fs',
          message: 'Crawling project folder',
        },
      ],
    });

    let promise;
    if (projectConfig.files.watchman) {
      logger.info(`[MemoryFileSystem] Watching ${projectFolder} with watchman`);
      promise = createWatchmanWatcher(
        this,
        diagnostics,
        projectFolderPath,
        projectConfig,
      );
    } else {
      logger.info(`[MemoryFileSystem] Watching ${projectFolder} with fs.watch`);
      promise = createRegularWatcher(this, diagnostics, projectFolderPath);
    }
    this.watchPromises.set(projectFolder, {
      path: projectFolderPath,
      promise,
    });

    const watcherClose = await promise;
    this.watchers.set(projectFolder, {
      path: projectFolderPath,
      close: watcherClose,
    });
    this.watchPromises.delete(projectFolder);

    diagnostics.maybeThrowDiagnosticsError();
  }

  async stat(path: AbsoluteFilePath): Promise<Stats> {
    const stats = await lstat(path);

    let type: StatsType = 'unknown';
    if (stats.isDirectory()) {
      type = 'directory';
    } else if (stats.isFile()) {
      type = 'file';
    }

    return {
      type,
      size: stats.size,
      mtime: stats.mtimeMs,
    };
  }

  getMtime(path: AbsoluteFilePath) {
    const stats = this.getFileStats(path);
    if (stats === undefined) {
      throw new Error(`File ${path.join()} not in database, cannot get mtime`);
    } else {
      return stats.mtime;
    }
  }

  getFileStats(path: AbsoluteFilePath): undefined | Stats {
    return this.files.get(path);
  }

  getFileStatsAssert(path: AbsoluteFilePath): Stats {
    const stats = this.getFileStats(path);
    if (stats === undefined) {
      throw new Error(`Expected file stats for ${path}`);
    }
    return stats;
  }

  isIgnored(path: AbsoluteFilePath, type: 'directory' | 'file'): boolean {
    const project = this.master.projectManager.findProjectExisting(path);
    if (project === undefined) {
      return false;
    }

    // If we're a file and don't have an extension handler so there's no reason for us to care about it
    if (type === 'file' && getFileHandler(path, project.config) === undefined) {
      return true;
    }

    // Ensure we aren't in any of the default denylists
    const basename = path.getBasename();
    if (DEFAULT_DENYLIST.includes(basename)) {
      return true;
    }

    return false;
  }

  isInsideProject(path: AbsoluteFilePath): boolean {
    return path.getSegments().includes('node_modules') === false;
  }

  isInsideHaste(path: AbsoluteFilePath): boolean {
    if (!this.isInsideProject(path)) {
      return false;
    }

    // Check if we're inside a haste package, child files of a haste package shouldn't be added to the haste map
    for (const dir of path.getChain()) {
      const packagePath = dir.append(PACKAGE_JSON);
      if (path.equal(packagePath)) {
        // isInsideHaste will be called after we declare a haste package, all it's subfiles wont be inside the haste map but we should still be
        continue;
      }

      const manifest = this.getManifest(packagePath);
      if (manifest !== undefined && manifest.raw.haste_commonjs === true) {
        return false;
      }
    }

    return true;
  }

  getHasteName(path: AbsoluteFilePath): undefined | string {
    const filename = path.join();

    let {handler, ext} = this.master.projectManager.getHandlerWithProject(path);
    if (handler === undefined || handler.hasteMode === undefined) {
      return undefined;
    }

    const basename = path.getBasename();

    if (handler.hasteMode === 'ext') {
      ext = `.${ext}`; // we also want to remove the dot suffix from the haste name
      if (!filename.endsWith(ext)) {
        throw new Error(
            `Expected ${filename} to end with ${ext} as it was returned as the extension name`,
          );
      }

      return basename.slice(0, -ext.length);
    } else if (handler.hasteMode === 'noext') {
      return basename;
    }

    return undefined;
  }

  // This is a wrapper around _declareManifest as it can produce diagnostics
  async declareManifest(opts: DeclareManifestOpts): Promise<undefined | string> {
    try {
      return await this._declareManifest(opts);
    } catch (err) {
      const diagnostics = getDiagnosticsFromError(err);

      if (diagnostics === undefined) {
        throw err;
      } else {
        opts.diagnostics.addDiagnostics(diagnostics);
      }
      return undefined;
    }
  }

  async _declareManifest({
    path,
    hasteName,
    diagnostics,
  }: DeclareManifestOpts): Promise<undefined | string> {
    // Fetch the manifest
    const manifestRaw = await readFileText(path);
    const hash = crypto.createHash('sha256').update(manifestRaw).digest('hex');

    const consumer = consumeJSON({
      path,
      input: manifestRaw,
      consumeDiagnosticCategory: 'parse/manifest',
    });

    const {
      manifest,
      diagnostics: normalizedDiagnostics,
    } = await normalizeManifest(path, consumer);

    // If manifest is undefined then we failed to validate and have diagnostics
    if (normalizedDiagnostics.length > 0) {
      diagnostics.addDiagnostics(normalizedDiagnostics);
      return;
    }

    const folder = path.getParent();
    const manifestId = this.manifestCounter++;
    const def: ManifestDefinition = {
      id: manifestId,
      path,
      folder,
      consumer,
      manifest,
      hash,
    };

    this.manifests.set(folder, def);

    // Set haste name and haste location to the directory itself
    if (manifest.name !== undefined) {
      hasteName = manifest.name;
    }

    // If we aren't in node_modules then this is a project package
    const isProjectPackage = this.isInsideProject(path);
    const {projectManager} = this.master;
    const project = projectManager.findProjectExisting(path);
    if (project !== undefined) {
      projectManager.declareManifest(project, isProjectPackage, def, diagnostics);
    }

    // Tell all workers of our discovery
    for (const worker of this.master.workerManager.getWorkers()) {
      worker.bridge.updateManifests.call({
        manifests: [{id: def.id, manifest: this.getPartialManifest(def)}],
      });
    }

    return hasteName;
  }

  glob(
    cwd: AbsoluteFilePath,
    opts: MemoryFSGlobOptions = {},
  ): AbsoluteFilePathSet {
    const {
      extensions,
      getProjectIgnore,
      getProjectEnabled,
      test,
      overrideIgnore = [],
    } = opts;

    const paths: AbsoluteFilePathSet = new AbsoluteFilePathSet();

    let crawl: Array<AbsoluteFilePath> = [cwd];

    const ignoresByProject: Map<ProjectDefinition, PathPatterns> = new Map();

    while (crawl.length > 0) {
      const path = crawl.pop();
      if (path === undefined) {
        throw new Error('crawl.length already validated');
      }

      const project = this.master.projectManager.assertProjectExisting(path);

      let ignore: PathPatterns = overrideIgnore;

      // Get ignore patterns
      if (getProjectIgnore !== undefined) {
        const projectIgnore = ignoresByProject.get(project);
        if (projectIgnore === undefined) {
          ignore = concatGlobIgnore([...ignore, ...getProjectIgnore(project)]);
          ignoresByProject.set(project, ignore);
        } else {
          ignore = projectIgnore;
        }
      }

      const ignoreMatched = matchPathPatterns(path, ignore, cwd);

      // Don't even recurse into explicit matches
      if (ignoreMatched === 'EXPLICIT_MATCH') {
        continue;
      }

      // Add if a matching file
      if (this.files.has(path) && ignoreMatched === 'NO_MATCH') {
        if (getProjectEnabled !== undefined && !getProjectEnabled(project)) {
          continue;
        }

        if (test !== undefined && !test(path)) {
          continue;
        }

        // Check extensions
        if (extensions !== undefined) {
          let matchedExt = false;
          for (const ext of extensions) {
            matchedExt = path.hasEndExtension(ext);
            if (matchedExt) {
              break;
            }
          }
          if (!matchedExt) {
            continue;
          }
        }

        paths.add(path);
        continue;
      }

      // Crawl if we're a folder

      // NOTE: We still continue crawling on implicit matches
      const listing = this.directoryListings.get(path);
      if (listing !== undefined) {
        crawl = crawl.concat(Array.from(listing.values()));
        continue;
      }

      // TODO maybe throw? not a file or folder, doesn't exist!
    }

    return paths;
  }

  getAllFilesInFolder(folder: AbsoluteFilePath): Array<AbsoluteFilePath> {
    let files: Array<AbsoluteFilePath> = [];

    const listing = this.directoryListings.get(folder);
    if (listing !== undefined) {
      for (const file of listing.keys()) {
        if (this.files.has(file)) {
          files.push(file);
        } else {
          files = files.concat(this.getAllFilesInFolder(file));
        }
      }
    }

    return files;
  }

  countFiles(folder: AbsoluteFilePath): number {
    let count: number = 0;

    const listing = this.directoryListings.get(folder);
    if (listing !== undefined) {
      for (const file of listing.keys()) {
        count++;
        count += this.countFiles(file);
      }
    }

    return count;
  }

  hasStatsChanged(path: AbsoluteFilePath, newStats: Stats): boolean {
    const oldStats = this.directories.get(path) || this.files.get(path);
    return oldStats === undefined || newStats.mtime !== oldStats.mtime;
  }

  async addDirectory(
    folderPath: AbsoluteFilePath,
    stats: Stats,
    opts: CrawlOptions,
  ): Promise<boolean> {
    if (!this.hasStatsChanged(folderPath, stats)) {
      return false;
    }

    // Check if this folder has been ignored
    if (this.isIgnored(folderPath, 'directory')) {
      return false;
    }

    if (opts.tick !== undefined) {
      opts.tick(folderPath);
    }

    this.addFileToDirectoryListing(folderPath);
    this.directories.set(folderPath, stats);

    if (opts.onFoundDirectory !== undefined) {
      opts.onFoundDirectory(folderPath);
    }

    if (opts.crawl) {
      // Crawl the folder
      const files = await readdir(folderPath);

      // Declare the file
      const declareItem = async (path: AbsoluteFilePath) => {
        const stats = await this.stat(path);
        if (stats.type === 'file') {
          await this.addFile(path, stats, opts);
        } else if (stats.type === 'directory') {
          await this.addDirectory(path, stats, opts);
        }
      };

      // Give priority to package.json as we base some haste heuristics on it's entry
      for (const file of files) {
        if (PRIORITY_FILES.has(file.getBasename())) {
          files.delete(file);
          await declareItem(file);
        }
      }

      // Add the rest of the items
      await Promise.all(Array.from(files, declareItem));
    }

    return true;
  }

  exists(path: AbsoluteFilePath): undefined | boolean {
    // if we have this in our cache then the file exists
    if (this.files.has(path) || this.directories.has(path)) {
      return true;
    }

    // If we're still performing an initial crawl of any path higher in the tree then we don't know if it exists yet
    for (const {path: projectFolder} of this.watchPromises.values()) {
      if (path.isRelativeTo(projectFolder)) {
        return undefined;
      }
    }

    // if we're watching the parent folder then we'd have it in our cache if it existed
    const parent = path.getParent();
    if (this.directories.has(parent)) {
      return false;
    }

    return undefined;
  }

  async existsHard(path: AbsoluteFilePath): Promise<boolean> {
    const resolvedExistence: undefined | boolean = this.exists(path);
    if (resolvedExistence === undefined) {
      return exists(path);
    } else {
      return resolvedExistence;
    }
  }

  async addFile(
    path: AbsoluteFilePath,
    stats: Stats,
    opts: CrawlOptions,
  ): Promise<boolean> {
    if (!this.hasStatsChanged(path, stats)) {
      return false;
    }

    // Check if this file has been ignored
    if (this.isIgnored(path, 'file')) {
      return false;
    }

    if (opts.tick !== undefined) {
      opts.tick(path);
    }

    this.files.set(path, stats);
    this.addFileToDirectoryListing(path);

    let hastePath = path;
    let hasteName = this.getHasteName(path);

    const basename = path.getBasename();
    const dirname = path.getParent();

    // Warn about potentially incorrect Rome config filenames
    const {projectManager} = this.master;
    projectManager.checkConfigFile(path, opts.diagnostics);

    // Add project if this is a config
    if (ROME_CONFIG_FILENAMES.includes(basename)) {
      await projectManager.queueAddProject(dirname, path);
    }

    // If this is a package.json then declare this module and setup the correct haste variables
    if (isValidManifest(path)) {
      hasteName = await this.declareManifest({
        diagnostics: opts.diagnostics,
        dirname,
        path,
        hasteName,
        hastePath,
      });
      hastePath = dirname;
    }

    // Add to haste map
    if (hasteName !== undefined && this.isInsideHaste(path)) {
      projectManager.declareHaste(path, hasteName, hastePath, opts.diagnostics);
    }

    return true;
  }
}<|MERGE_RESOLUTION|>--- conflicted
+++ resolved
@@ -101,12 +101,6 @@
       return true;
     }
 
-<<<<<<< HEAD
-=======
-  // - 3 should be node_modules
-  if (segments.includes('node_modules') && segments[segments.length - 3] !==
-      'node_modules') {
->>>>>>> e64d4a8a
     return false;
   }
 
